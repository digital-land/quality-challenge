--- conflicted
+++ resolved
@@ -52,873 +52,11 @@
     "from source as s\n",
     "left join organisation as o\n",
     "on s.organisation=o.organisation\n",
-<<<<<<< HEAD
     "where s.collection=\"conservation-area\"\n",
-=======
-    "where s.collection = \"conservation-area\"\n",
->>>>>>> aee1553d
     "\"\"\"\n",
     "encoded_query = urllib.parse.urlencode({\"sql\": query})\n",
     "\n",
     "r = requests.get(f\"{datasette_base_url}?{encoded_query}\", auth=(\"user\", \"pass\"))\n",
-<<<<<<< HEAD
-    "\n",
-    "filename = \"datasette_data.csv\"\n",
-    "with open(filename, \"wb\") as f_out:\n",
-    "    f_out.write(r.content)"
-   ]
-  },
-  {
-   "cell_type": "code",
-   "execution_count": null,
-   "id": "3",
-   "metadata": {},
-   "outputs": [],
-   "source": [
-    "# group by organisation as we're looking for one page per council\n",
-    "data = (\n",
-    "    pl.read_csv(filename)\n",
-    "    .group_by(\"name\")\n",
-    "    .agg(pl.col(\"website\").first(), pl.col(\"documentation_url\"))\n",
-    ")\n",
-    "data = data.with_columns(pl.col(\"website\").str.strip_chars_end(\"/\"))\n",
-    "data"
-   ]
-  },
-  {
-   "cell_type": "code",
-   "execution_count": null,
-   "id": "4",
-   "metadata": {},
-   "outputs": [],
-   "source": [
-    "def split_text(text, chunk_size, chunk_overlap, separators, keep_separator):\n",
-    "    text_splitter = RecursiveCharacterTextSplitter(\n",
-    "        chunk_size=chunk_size,\n",
-    "        chunk_overlap=chunk_overlap,\n",
-    "        separators=separators,\n",
-    "        keep_separator=keep_separator,\n",
-    "    )\n",
-    "\n",
-    "    chunks = text_splitter.split_text(text)\n",
-    "    return chunks"
-   ]
-  },
-  {
-   "cell_type": "code",
-   "execution_count": null,
-   "id": "5",
-   "metadata": {},
-   "outputs": [],
-   "source": [
-    "def chunk_processing(crawl_data, chunk_size, chunk_overlap, separators, keep_separator):\n",
-    "    chunking_data = list()\n",
-    "\n",
-    "    for url, markdown in crawl_data:\n",
-    "        chunk_texts = split_text(\n",
-    "            markdown, chunk_size, chunk_overlap, separators, keep_separator\n",
-    "        )\n",
-    "        for chunk_num, chunk in enumerate(chunk_texts):\n",
-    "            chunk_id = f\"{url}-{chunk_num}\"  # To have unique id for data.\n",
-    "            chunking_data.append((chunk_id, url, chunk_num, chunk))\n",
-    "\n",
-    "    chunked_df = pl.DataFrame(\n",
-    "        chunking_data, schema=[\"id\", \"url\", \"chunk_num\", \"text\"], orient=\"row\"\n",
-    "    )\n",
-    "\n",
-    "    embeddings = embedding_model.encode(\n",
-    "        chunked_df[\"text\"].to_list(), convert_to_numpy=True\n",
-    "    )\n",
-    "    chunked_df = chunked_df.with_columns(pl.Series(name=\"embedding\", values=embeddings))\n",
-    "\n",
-    "    return chunked_df"
-   ]
-  },
-  {
-   "cell_type": "code",
-   "execution_count": null,
-   "id": "6",
-   "metadata": {},
-   "outputs": [],
-   "source": [
-    "def basic_processing(crawl_data):\n",
-    "    basic_data = list()\n",
-    "\n",
-    "    for url, markdown in crawl_data:\n",
-    "        basic_data.append((f\"{url}-0\", url, 0, markdown))\n",
-    "\n",
-    "    basic_df = pl.DataFrame(\n",
-    "        basic_data, schema=[\"id\", \"url\", \"chunk_num\", \"text\"], orient=\"row\"\n",
-    "    )\n",
-    "\n",
-    "    embeddings = embedding_model.encode(\n",
-    "        basic_df[\"text\"].to_list(), convert_to_numpy=True\n",
-    "    )\n",
-    "    basic_df = basic_df.with_columns(pl.Series(name=\"embedding\", values=embeddings))\n",
-    "\n",
-    "    return basic_df"
-   ]
-  },
-  {
-   "cell_type": "code",
-   "execution_count": null,
-   "id": "7",
-   "metadata": {},
-   "outputs": [],
-   "source": [
-    "def pretty_print_results(sorted_df, num_printing_results):\n",
-    "    # print top n urls with similarity scores\n",
-    "    print(\"\\nTop Similar Pages:\\n\" + \"=\" * 40)\n",
-    "    for i in range(min(num_printing_results, len(sorted_df))):\n",
-    "        url = sorted_df.get_column(\"url\")[i]\n",
-    "        score = sorted_df.get_column(\"similarity\")[i]\n",
-    "        print(f\"{i+1}. {url.ljust(60)} | Similarity: {score:.4f}\")"
-   ]
-  },
-  {
-   "cell_type": "code",
-   "execution_count": null,
-   "id": "8",
-   "metadata": {},
-   "outputs": [],
-   "source": [
-    "def get_dict_embeddings(\n",
-    "    crawl_dfs,\n",
-    "    prompt,\n",
-    "    num_results=None,\n",
-    "    num_printing_results=10,\n",
-    "    chunking=False,\n",
-    "    chunk_size=500,\n",
-    "    chunk_overlap=75,\n",
-    "    separators=[\"##\", \"\\n\\n\", \". \", \" \", \"\"],\n",
-    "    keep_separator=False,\n",
-    "):\n",
-    "    \"\"\"\n",
-    "    Embeds crawled webpage data from , computes similarity to a given prompt, and returns the top N most similar pages.\n",
-    "\n",
-    "    Parameters:\n",
-    "    - crawl_dfs (dictionary): A dictionary with key: value as url: crawl_df for each crawled site.\n",
-    "    - prompt (str): The text prompt to compare against the crawled page embeddings.\n",
-    "    - num_results (int, optional): The number of top similar pages to return. If None, returns all pages.\n",
-    "    - num_printing_results (int, optional): The number of top similar pages to print.\n",
-    "    - chunking (bool, optional): Whether we want to embed the full webpage or chunk.\n",
-    "    - chunk_size (int, optional): Approximate size of our chunked text.\n",
-    "    - chunk_overlap (int, optional): Amount of previous chunk to append/ovelap with new one.\n",
-    "    - separators (list, optional): List of possible splitting points for our chunks.\n",
-    "    - keep_separator (bool, optional): Whether we wish to keep the split string element in our chunked text.\n",
-    "\n",
-    "\n",
-    "    Returns:\n",
-    "    - output_dict (dictionary): A dictionary with key: value as url: sorted_df for each crawled site.\n",
-    "      Sorted_df is a DataFrame containing:\n",
-    "        - \"id\": The id, a mix of url and chunk_num.\n",
-    "        - \"url\": The webpage URL.\n",
-    "        - \"chunk_num\": The index of the chunk, always 0 if chunking = False.\n",
-    "        - \"text\": The extracted or chunked markdown content.\n",
-    "        - \"embedding\": The computed embedding for the content.\n",
-    "        - \"similarity\": The cosine similarity score with the prompt. This is how we sort the DataFrame.\n",
-    "    \"\"\"\n",
-    "    output_dict = dict()\n",
-    "\n",
-    "    for homepage, df in crawl_dfs.items():\n",
-    "\n",
-    "        crawl_data = [(url, webpage) for url, webpage in df.iter_rows()]\n",
-    "\n",
-    "        if chunking:\n",
-    "            crawl_df = chunk_processing(\n",
-    "                crawl_data=crawl_data,\n",
-    "                chunk_size=chunk_size,\n",
-    "                chunk_overlap=chunk_overlap,\n",
-    "                separators=separators,\n",
-    "                keep_separator=keep_separator,\n",
-    "            )\n",
-    "        elif not chunking:\n",
-    "            crawl_df = basic_processing(crawl_data)\n",
-    "\n",
-    "        short_council_name = homepage.split(\".\")[1]\n",
-    "        full_name = data.filter(pl.col(\"website\").str.contains(short_council_name))[\n",
-    "            \"name\"\n",
-    "        ][0]\n",
-    "        formatted_prompt = prompt.format((full_name).replace(\"\\n\", \"\"))\n",
-    "        embeddings = np.stack(crawl_df[\"embedding\"].to_list())\n",
-    "        prompt_embedding = np.array(\n",
-    "            embedding_model.encode(formatted_prompt, convert_to_numpy=True),\n",
-    "            dtype=\"float64\",\n",
-    "        )\n",
-    "\n",
-    "        # get similarity scores\n",
-    "        sim = util.cos_sim(\n",
-    "            prompt_embedding.astype(np.float32), embeddings.astype(np.float32)\n",
-    "        )\n",
-    "\n",
-    "        # get indices of top n most similar urls\n",
-    "        if not num_results:\n",
-    "            num_results = len(crawl_df)\n",
-    "        indices = np.argsort(sim).numpy().flatten()[: -num_results - 1 : -1]\n",
-    "        sorted_df = crawl_df[indices].with_columns(\n",
-    "            similarity=np.sort(sim).flatten()[: -num_results - 1 : -1]\n",
-    "        )\n",
-    "        pretty_print_results(sorted_df, num_printing_results)\n",
-    "        output_dict[homepage] = sorted_df\n",
-    "\n",
-    "    return output_dict"
-   ]
-  },
-  {
-   "cell_type": "code",
-   "execution_count": null,
-   "id": "9",
-   "metadata": {},
-   "outputs": [],
-   "source": [
-    "async def scrape_councils(\n",
-    "    council_names,\n",
-    "    max_depth=6,\n",
-    "    keyword_scorer=None,\n",
-    "    filters=None,\n",
-    "    cache_enabled=False,\n",
-    "    save_dfs=False,\n",
-    "    load_dfs=False,\n",
-    "    data_dir=\"\",\n",
-    "):\n",
-    "    crawler = Crawler(\n",
-    "        max_depth=max_depth,\n",
-    "        keyword_scorer=keyword_scorer,\n",
-    "        filters=filters,\n",
-    "        cache_enabled=cache_enabled,\n",
-    "    )\n",
-    "\n",
-    "    crawled_dfs = dict()\n",
-    "\n",
-    "    for council_name in council_names:\n",
-    "        df_data = list()\n",
-    "        council_data = data.filter(pl.col(\"name\").str.contains(council_name))\n",
-    "        short_council_name = council_data.get_column(\"website\")[0].split(\".\")[1]\n",
-    "        full_name = council_data.get_column(\"name\")[0]\n",
-    "        homepage = council_data.get_column(\"website\")[0]\n",
-    "        save_path = f\"{data_dir}{short_council_name}.csv\"\n",
-    "\n",
-    "        print(\"=\" * 40 + f\"\\nProcessing {full_name}...\\n\")\n",
-    "\n",
-    "        if os.path.isdir(data_dir) and load_dfs:\n",
-    "            if f\"{short_council_name}.csv\" in os.listdir(data_dir):\n",
-    "                crawl_df = pl.read_csv(save_path)\n",
-    "                crawled_dfs[homepage] = crawl_df\n",
-    "                continue\n",
-    "\n",
-    "        # crawl url\n",
-    "        crawl_data = await crawler.deep_crawl(homepage)\n",
-    "\n",
-    "        for url, markdown in crawl_data:\n",
-    "            df_data.append((url, markdown))\n",
-    "\n",
-    "        crawl_df = pl.DataFrame(df_data, schema=[\"url\", \"text\"], orient=\"row\")\n",
-    "\n",
-    "        if save_dfs:\n",
-    "            crawl_df.write_csv(save_path)\n",
-    "\n",
-    "        crawled_dfs[homepage] = crawl_df\n",
-    "\n",
-    "    return crawled_dfs"
-   ]
-  },
-  {
-   "cell_type": "markdown",
-   "id": "10",
-   "metadata": {},
-   "source": [
-    "## Our approach\n",
-    "\n",
-    "Our approach involves 2 main steps: a web crawler and an embedding similarity search. Below is a description of these steps.\n",
-    "\n",
-    "### Web crawler\n",
-    "\n",
-    "The web crawler takes a homepage URL of an organisation (council website) and crawls it to look for pages talking about conservation areas.\n",
-    "\n",
-    "The crawler will look for links on a single page, put them in a queue and then iteratively check them until it finds what it was looking for or it reaches a stopping criterion, such as maximum depth (how many clicks away from home page). \n",
-    "\n",
-    "In order to save time, we can define some scorers or filters which tell the crawler which pages to prioritise or ignore. In this case, some common patterns of what a user needs to click to get to the page of interest are _\"planning\"_, _\"building\"_, _\"heritage\"_ or _\"conservation\"_.\n",
-    "\n",
-    "The crawler uses a *\"best first strategy\"*, which utilises the scorers or filters to visit most relevant sites first, rather than a depth-first or breath-first search.\n",
-    "\n",
-    "The crawler extracts the HTML from the pages and turns them into markdown. This is because it's more readable and easier to work with in the next steps. The crawler returns a list of pairs of (_url_, _markdown_).\n",
-    "\n",
-    "### Embedding search\n",
-    "\n",
-    "Embedding is a method where a vector representation of our scraped markdown text is generated, that we can use to measure similarity. The embedding model is trained to produce embeddings that preserve semantic meaning, that is, vectors that are 'close' have similar meanings. We measure this closeness through cosine similarity - essentially cosine of the angle difference between the two vectors in the range [-1,1], with 1 indicating a perfect match. \n",
-    "\n",
-    "Our goal is to find the webpage with the highest cosine similarity to our example prompt, which can be user specified for the specific task, here it identifies conservation areas but in principle could be changed for article 4 directions or similar.\n",
-    "\n",
-    "At present we have two strategies: \n",
-    "1) Embed the entire webpage (default).\n",
-    "2) Chunk the webpage into smaller texts (set `chunking = True`).\n",
-    "\n",
-    "If the latter is chosen, we trying to find the webpage <i>that <b>has</b> the chunk</i> with the highest embedding similarity. The parameter `chunk_size` determines the approximate size of these chunks, split at one of the `separators`. There is also `chunk_overlap` to specify how much of the previous chunk you want to begin the next, which is useful for preserving context.\n",
-    "\n",
-    "To limit the quantity of these matches returned, specify the cutoff, organised by similarity with `num_results`, and specify how many of these are printed after the crawler and embedding model has run with `num_printing_results`. These scores can be saved and loaded in `data_dir` using `save_dfs` and `load_dfs`."
-   ]
-  },
-  {
-   "cell_type": "markdown",
-   "id": "11",
-   "metadata": {},
-   "source": [
-    "### The next few cells show how to use the tools to find conservation area pages.\n",
-    "\n",
-    "You can define your own parameters, such as maximum depth, how many results you want to see and any scorers or filters. Below is a template showing how to defin each scorer/filter type correctly - all you need to do is change the keywords or patterns.\n",
-    "\n",
-    "You can also define a prompt - this is what will be used to get embeddings scores for a webpage. The more similar the prompt is to what a conservation area page usually looks like, the more accurate the results.\n",
-    "\n",
-    "Lastly, you can await the `process_council` function, which will run the functionality described above and print the results. You can use it for one council only or for a list of councils."
-   ]
-  },
-  {
-   "cell_type": "markdown",
-   "id": "12",
-   "metadata": {},
-   "source": [
-    "#### Template for how to define filters or scorers\n",
-    "##### Pick the types you need and adjust their parameter (keywords, threshold, ...) and pass them to the crawler function.\n",
-    "    keyword_scorer = {\n",
-    "        \"keywords\": [\"conservation\", \"conservation area\", \"planning\", \"building\", \"urban\", \"heritage\", \"resident\"],\n",
-    "        \"weight\": 0.8,\n",
-    "    }\n",
-    "        \n",
-    "    filters=[\n",
-    "        {\"type\": \"SEOFilter\", \"threshold\": 0.6, \"keywords\": [\"conservation\", \"area\", \"planning\", \"heritage\", \"resident\"]},\n",
-    "        {\"type\": \"ContentRelevanceFilter\", \"query\": \"conservation area or planning data\", \"threshold\": 0.2},\n",
-    "        {\"type\": \"ContentTypeFilter\", \"allowed_types\": [\"text/html\"]},\n",
-    "        {\"type\": \"URLPatternFilter\", \"patterns\": [\"*conservation*\", \"*planning*\", \"*building*\"]},\n",
-    "    ]"
-   ]
-  },
-  {
-   "cell_type": "markdown",
-   "id": "13",
-   "metadata": {},
-   "source": [
-    "### Castle Point"
-   ]
-  },
-  {
-   "cell_type": "code",
-   "execution_count": null,
-   "id": "14",
-   "metadata": {},
-   "outputs": [],
-   "source": [
-    "max_depth = 6\n",
-    "num_results = 100\n",
-    "num_printing_results = 10\n",
-    "filters = [\n",
-    "    {\"type\": \"ContentTypeFilter\", \"allowed_types\": [\"text/html\"]},\n",
-    "    {\n",
-    "        \"type\": \"URLPatternFilter\",\n",
-    "        \"patterns\": [\"*conservation*\", \"*planning*\", \"*building*\"],\n",
-    "    },\n",
-    "]\n",
-    "\n",
-    "# please write the prompt such that there is a curly bracket where the council\n",
-    "# name will be inserted\n",
-    "prompt = \"\"\"\n",
-    "Conservation Areas in {}\n",
-    "\n",
-    "We are committed to preserving the historic and architectural character of our borough\n",
-    "through designated conservation areas. These areas protect buildings, streets, and \n",
-    "landscapes of special significance, ensuring that any changes respect their unique heritage. \n",
-    "If you live or own property in a conservation area, additional planning controls may \n",
-    "apply to alterations, demolitions, and new developments. Our aim is to balance modern \n",
-    "needs with the protection of our historic environment. For more information on conservation \n",
-    "area guidelines, planning applications, and how you can contribute to local heritage preservation, \n",
-    "please visit our planning and conservation pages. You will find maps, appraisal documents and the\n",
-    "list of council conservation areas. \n",
-    "\"\"\"\n",
-    "\n",
-    "castlepoint_scraped_dict = await scrape_councils(\n",
-    "    council_names=[\"Castle Point\"],\n",
-    "    max_depth=max_depth,\n",
-    "    filters=filters,\n",
-    ")"
-   ]
-  },
-  {
-   "cell_type": "code",
-   "execution_count": null,
-   "id": "15",
-   "metadata": {},
-   "outputs": [],
-   "source": [
-    "castlepoint_embedding_dict = get_dict_embeddings(\n",
-    "    castlepoint_scraped_dict,\n",
-    "    prompt=prompt,\n",
-    "    num_results=num_results,\n",
-    "    num_printing_results=num_printing_results,\n",
-    ")"
-   ]
-  },
-  {
-   "cell_type": "code",
-   "execution_count": null,
-   "id": "16",
-   "metadata": {},
-   "outputs": [],
-   "source": [
-    "castlepoint_embedding_dict = get_dict_embeddings(\n",
-    "    castlepoint_scraped_dict,\n",
-    "    prompt=prompt,\n",
-    "    num_results=num_results,\n",
-    "    num_printing_results=num_printing_results,\n",
-    "    chunking=True,\n",
-    "    chunk_size=500,\n",
-    "    chunk_overlap=75,\n",
-    ")"
-   ]
-  },
-  {
-   "cell_type": "code",
-   "execution_count": null,
-   "id": "17",
-   "metadata": {},
-   "outputs": [],
-   "source": [
-    "castlepoint_example = castlepoint_embedding_dict[\"https://www.castlepoint.gov.uk\"][12]\n",
-    "castlepoint_example[\"url\"][0], castlepoint_example[\"similarity\"][0]"
-   ]
-  },
-  {
-   "cell_type": "code",
-   "execution_count": null,
-   "id": "18",
-   "metadata": {},
-   "outputs": [],
-   "source": [
-    "print(castlepoint_example[\"text\"][0])"
-   ]
-  },
-  {
-   "cell_type": "markdown",
-   "id": "19",
-   "metadata": {},
-   "source": [
-    "### Gedling"
-   ]
-  },
-  {
-   "cell_type": "code",
-   "execution_count": null,
-   "id": "20",
-   "metadata": {},
-   "outputs": [],
-   "source": [
-    "max_depth = 6\n",
-    "num_results = 100\n",
-    "num_printing_results = 10\n",
-    "filters = [\n",
-    "    {\"type\": \"ContentTypeFilter\", \"allowed_types\": [\"text/html\"]},\n",
-    "    {\n",
-    "        \"type\": \"URLPatternFilter\",\n",
-    "        \"patterns\": [\"*conservation*\", \"*planning*\", \"*building*\"],\n",
-    "    },\n",
-    "]\n",
-    "\n",
-    "# please write the prompt such that there is a curly bracket where the council\n",
-    "# name will be inserted\n",
-    "prompt = \"\"\"\n",
-    "Conservation Areas in {}\n",
-    "\n",
-    "We are committed to preserving the historic and architectural character of our borough\n",
-    "through designated conservation areas. These areas protect buildings, streets, and \n",
-    "landscapes of special significance, ensuring that any changes respect their unique heritage. \n",
-    "If you live or own property in a conservation area, additional planning controls may \n",
-    "apply to alterations, demolitions, and new developments. Our aim is to balance modern \n",
-    "needs with the protection of our historic environment. For more information on conservation \n",
-    "area guidelines, planning applications, and how you can contribute to local heritage preservation, \n",
-    "please visit our planning and conservation pages. You will find maps, appraisal documents and the\n",
-    "list of council conservation areas. \n",
-    "\"\"\"\n",
-    "\n",
-    "gedling_scraped_dict = await scrape_councils(\n",
-    "    council_names=[\"Gedling\"],\n",
-    "    max_depth=max_depth,\n",
-    "    filters=filters,\n",
-    ")\n",
-    "\n",
-    "# Now we have a dictionary object with a key as the homepage of the website, and a value of the dataframe\n",
-    "# This can then be used to add on our embedding scores.\n",
-    "\n",
-    "gedling_embedding_dict = get_dict_embeddings(\n",
-    "    gedling_scraped_dict,\n",
-    "    prompt=prompt,\n",
-    "    num_results=num_results,\n",
-    "    num_printing_results=num_printing_results,\n",
-    ")"
-   ]
-  },
-  {
-   "cell_type": "markdown",
-   "id": "21",
-   "metadata": {},
-   "source": [
-    "### South Gloucestershire"
-   ]
-  },
-  {
-   "cell_type": "code",
-   "execution_count": null,
-   "id": "22",
-   "metadata": {},
-   "outputs": [],
-   "source": [
-    "max_depth = 6\n",
-    "num_results = 100\n",
-    "num_printing_results = 10\n",
-    "filters = [\n",
-    "    {\"type\": \"ContentTypeFilter\", \"allowed_types\": [\"text/html\"]},\n",
-    "    {\n",
-    "        \"type\": \"URLPatternFilter\",\n",
-    "        \"patterns\": [\"*conservation*\", \"*planning*\", \"*building*\"],\n",
-    "    },\n",
-    "]\n",
-    "\n",
-    "# please write the prompt such that there is a curly bracket where the council\n",
-    "# name will be inserted\n",
-    "prompt = \"\"\"\n",
-    "The text discusses conservation areas from the {} and includes data on \n",
-    "planning data, areas, interactive maps, appraisals, notices, boundaries, \n",
-    "links and similar.\n",
-    "\"\"\"\n",
-    "\n",
-    "sglos_scraped_dict = await scrape_councils(\n",
-    "    council_names=[\"South Gloucestershire\"],\n",
-    "    max_depth=max_depth,\n",
-    "    filters=filters,\n",
-    ")\n",
-    "\n",
-    "# Now we have a dictionary object with a key as the homepage of the website, and a value of the dataframe\n",
-    "# This can then be used to add on our embedding scores.\n",
-    "\n",
-    "sglos_embedding_dict = get_dict_embeddings(\n",
-    "    sglos_scraped_dict,\n",
-    "    prompt=prompt,\n",
-    "    num_results=num_results,\n",
-    "    num_printing_results=num_printing_results,\n",
-    ")"
-   ]
-  },
-  {
-   "cell_type": "markdown",
-   "id": "23",
-   "metadata": {},
-   "source": [
-    "### Bournemouth, Christchurch and Poole"
-   ]
-  },
-  {
-   "cell_type": "code",
-   "execution_count": null,
-   "id": "24",
-   "metadata": {},
-   "outputs": [],
-   "source": [
-    "max_depth = 6\n",
-    "num_results = 100\n",
-    "num_printing_results = 10\n",
-    "filters = [\n",
-    "    {\"type\": \"ContentTypeFilter\", \"allowed_types\": [\"text/html\"]},\n",
-    "    {\n",
-    "        \"type\": \"URLPatternFilter\",\n",
-    "        \"patterns\": [\"*conservation*\", \"*planning*\", \"*building*\"],\n",
-    "    },\n",
-    "]\n",
-    "\n",
-    "# please write the prompt such that there is a curly bracket where the council\n",
-    "# name will be inserted\n",
-    "prompt = \"\"\"\n",
-    "The text discusses conservation areas from the {} and includes data on \n",
-    "planning data, areas, interactive maps, appraisals, notices, boundaries, \n",
-    "links and similar.\n",
-    "\"\"\"\n",
-    "\n",
-    "bmccpl_scraped_dict = await scrape_councils(\n",
-    "    council_names=[\"Bournemouth, Christchurch and Poole\"],\n",
-    "    max_depth=max_depth,\n",
-    "    filters=filters,\n",
-    ")\n",
-    "\n",
-    "# Now we have a dictionary object with a key as the homepage of the website, and a value of the dataframe\n",
-    "# This can then be used to add on our embedding scores.\n",
-    "\n",
-    "bmccpl_embedding_dict = get_dict_embeddings(\n",
-    "    bmccpl_scraped_dict,\n",
-    "    prompt=prompt,\n",
-    "    num_results=num_results,\n",
-    "    num_printing_results=num_printing_results,\n",
-    ")"
-   ]
-  },
-  {
-   "cell_type": "markdown",
-   "id": "25",
-   "metadata": {},
-   "source": [
-    "### Warrington"
-   ]
-  },
-  {
-   "cell_type": "code",
-   "execution_count": null,
-   "id": "26",
-   "metadata": {},
-   "outputs": [],
-   "source": [
-    "max_depth = 6\n",
-    "num_results = 100\n",
-    "num_printing_results = 10\n",
-    "filters = [\n",
-    "    {\"type\": \"ContentTypeFilter\", \"allowed_types\": [\"text/html\"]},\n",
-    "    {\n",
-    "        \"type\": \"URLPatternFilter\",\n",
-    "        \"patterns\": [\"*conservation*\", \"*planning*\", \"*building*\"],\n",
-    "    },\n",
-    "]\n",
-    "\n",
-    "# please write the prompt such that there is a curly bracket where the council\n",
-    "# name will be inserted\n",
-    "prompt = \"\"\"\n",
-    "The text discusses conservation areas from the {} and includes data on \n",
-    "planning data, areas, interactive maps, appraisals, notices, boundaries, \n",
-    "links and similar.\n",
-    "\"\"\"\n",
-    "\n",
-    "warr_scraped_dict = await scrape_councils(\n",
-    "    council_names=[\"Warrington\"],\n",
-    "    max_depth=max_depth,\n",
-    "    filters=filters,\n",
-    ")\n",
-    "\n",
-    "# Now we have a dictionary object with a key as the homepage of the website, and a value of the dataframe\n",
-    "# This can then be used to add on our embedding scores.\n",
-    "\n",
-    "warr_embedding_dict = get_dict_embeddings(\n",
-    "    warr_scraped_dict,\n",
-    "    prompt=prompt,\n",
-    "    num_results=num_results,\n",
-    "    num_printing_results=num_printing_results,\n",
-    ")"
-   ]
-  },
-  {
-   "cell_type": "markdown",
-   "id": "27",
-   "metadata": {},
-   "source": [
-    "### Stoke on Trent"
-   ]
-  },
-  {
-   "cell_type": "code",
-   "execution_count": null,
-   "id": "28",
-   "metadata": {},
-   "outputs": [],
-   "source": [
-    "max_depth = 6\n",
-    "num_results = 100\n",
-    "num_printing_results = 10\n",
-    "filters = [\n",
-    "    {\"type\": \"ContentTypeFilter\", \"allowed_types\": [\"text/html\"]},\n",
-    "    {\n",
-    "        \"type\": \"URLPatternFilter\",\n",
-    "        \"patterns\": [\"*conservation*\", \"*planning*\", \"*building*\"],\n",
-    "    },\n",
-    "]\n",
-    "\n",
-    "# please write the prompt such that there is a curly bracket where the council\n",
-    "# name will be inserted\n",
-    "prompt = \"\"\"\n",
-    "The text discusses conservation areas from the {} and includes data on \n",
-    "planning data, areas, interactive maps, appraisals, notices, boundaries, \n",
-    "links and similar.\n",
-    "\"\"\"\n",
-    "\n",
-    "stoke_scraped_dict = await scrape_councils(\n",
-    "    council_names=[\"Stoke\"],\n",
-    "    max_depth=max_depth,\n",
-    "    filters=filters,\n",
-    ")\n",
-    "\n",
-    "# Now we have a dictionary object with a key as the homepage of the website, and a value of the dataframe\n",
-    "# This can then be used to add on our embedding scores.\n",
-    "\n",
-    "stoke_embedding_dict = get_dict_embeddings(\n",
-    "    stoke_scraped_dict,\n",
-    "    prompt=prompt,\n",
-    "    num_results=num_results,\n",
-    "    num_printing_results=num_printing_results,\n",
-    ")"
-   ]
-  },
-  {
-   "cell_type": "markdown",
-   "id": "29",
-   "metadata": {},
-   "source": [
-    "### Redbridge"
-   ]
-  },
-  {
-   "cell_type": "code",
-   "execution_count": null,
-   "id": "30",
-   "metadata": {},
-   "outputs": [],
-   "source": [
-    "max_depth = 6\n",
-    "num_results = 100\n",
-    "num_printing_results = 10\n",
-    "filters = [\n",
-    "    {\"type\": \"ContentTypeFilter\", \"allowed_types\": [\"text/html\"]},\n",
-    "    {\n",
-    "        \"type\": \"URLPatternFilter\",\n",
-    "        \"patterns\": [\"*conservation*\", \"*planning*\", \"*building*\"],\n",
-    "    },\n",
-    "]\n",
-    "\n",
-    "# please write the prompt such that there is a curly bracket where the council\n",
-    "# name will be inserted\n",
-    "prompt = \"\"\"\n",
-    "The text discusses conservation areas from the {} and includes data on \n",
-    "planning data, areas, interactive maps, appraisals, notices, boundaries, \n",
-    "links and similar.\n",
-    "\"\"\"\n",
-    "\n",
-    "redbridge_scraped_dict = await scrape_councils(\n",
-    "    council_names=[\"Redbridge\"],\n",
-    "    max_depth=max_depth,\n",
-    "    filters=filters,\n",
-    ")\n",
-    "\n",
-    "# Now we have a dictionary object with a key as the homepage of the website, and a value of the dataframe\n",
-    "# This can then be used to add on our embedding scores.\n",
-    "\n",
-    "redbridge_embedding_dict = get_dict_embeddings(\n",
-    "    redbridge_scraped_dict,\n",
-    "    prompt=prompt,\n",
-    "    num_results=num_results,\n",
-    "    num_printing_results=num_printing_results,\n",
-    ")"
-   ]
-  },
-  {
-   "cell_type": "markdown",
-   "id": "31",
-   "metadata": {},
-   "source": [
-    "### York"
-   ]
-  },
-  {
-   "cell_type": "code",
-   "execution_count": null,
-   "id": "32",
-   "metadata": {},
-   "outputs": [],
-   "source": [
-    "max_depth = 6\n",
-    "num_results = 100\n",
-    "num_printing_results = 10\n",
-    "filters = [\n",
-    "    {\"type\": \"ContentTypeFilter\", \"allowed_types\": [\"text/html\"]},\n",
-    "    {\n",
-    "        \"type\": \"URLPatternFilter\",\n",
-    "        \"patterns\": [r\"*[Cc]onservation*\", r\"*[Pp]lanning*\", r\"*[Bb]uilding*\"],\n",
-    "    },\n",
-    "]\n",
-    "\n",
-    "# please write the prompt such that there is a curly bracket where the council\n",
-    "# name will be inserted\n",
-    "prompt = \"\"\"\n",
-    "The text discusses conservation areas from the {} and includes data on \n",
-    "planning data, areas, interactive maps, appraisals, notices, boundaries, \n",
-    "links and similar.\n",
-    "\"\"\"\n",
-    "\n",
-    "york_scraped_dict = await scrape_councils(\n",
-    "    council_names=[\"York\"],\n",
-    "    max_depth=max_depth,\n",
-    "    filters=filters,\n",
-    ")\n",
-    "\n",
-    "# Now we have a dictionary object with a key as the homepage of the website, and a value of the dataframe\n",
-    "# This can then be used to add on our embedding scores.\n",
-    "\n",
-    "york_embedding_dict = get_dict_embeddings(\n",
-    "    york_scraped_dict,\n",
-    "    prompt=prompt,\n",
-    "    num_results=num_results,\n",
-    "    num_printing_results=num_printing_results,\n",
-    ")"
-   ]
-  },
-  {
-   "cell_type": "markdown",
-   "id": "33",
-   "metadata": {},
-   "source": [
-    "### Malvern Hills"
-   ]
-  },
-  {
-   "cell_type": "code",
-   "execution_count": null,
-   "id": "34",
-   "metadata": {},
-   "outputs": [],
-   "source": [
-    "max_depth = 6\n",
-    "num_results = 100\n",
-    "num_printing_results = 10\n",
-    "filters = [\n",
-    "    {\"type\": \"ContentTypeFilter\", \"allowed_types\": [\"text/html\"]},\n",
-    "    {\n",
-    "        \"type\": \"URLPatternFilter\",\n",
-    "        \"patterns\": [r\"*[Cc]onservation*\", r\"*[Pp]lanning*\", r\"*[Bb]uilding*\"],\n",
-    "    },\n",
-    "]\n",
-    "\n",
-    "# please write the prompt such that there is a curly bracket where the council\n",
-    "# name will be inserted\n",
-    "prompt = \"\"\"\n",
-    "The text discusses conservation areas from the {} and includes data on \n",
-    "planning data, areas, interactive maps, appraisals, notices, boundaries, \n",
-    "links and similar.\n",
-    "\"\"\"\n",
-    "\n",
-    "malvern_scraped_dict = await scrape_councils(\n",
-    "    council_names=[\"Malvern Hills\"],\n",
-    "    max_depth=max_depth,\n",
-    "    filters=filters,\n",
-    ")\n",
-    "\n",
-    "# Now we have a dictionary object with a key as the homepage of the website, and a value of the dataframe\n",
-    "# This can then be used to add on our embedding scores.\n",
-    "\n",
-    "malvern_embedding_dict = get_dict_embeddings(\n",
-    "    malvern_scraped_dict,\n",
-    "    prompt=prompt,\n",
-    "    num_results=num_results,\n",
-    "    num_printing_results=num_printing_results,\n",
-    ")"
-   ]
-  },
-  {
-   "cell_type": "markdown",
-   "id": "35",
-   "metadata": {},
-   "source": [
-    "## Multiple councils\n",
-=======
->>>>>>> aee1553d
     "\n",
     "filename = \"data/datasette_data.csv\"\n",
     "with open(filename, \"wb\") as f_out:\n",
@@ -928,11 +66,7 @@
   {
    "cell_type": "code",
    "execution_count": null,
-<<<<<<< HEAD
-   "id": "36",
-=======
    "id": "3",
->>>>>>> aee1553d
    "metadata": {},
    "outputs": [],
    "source": [
@@ -949,14 +83,8 @@
    ]
   },
   {
-<<<<<<< HEAD
-   "cell_type": "code",
-   "execution_count": null,
-   "id": "37",
-=======
    "cell_type": "markdown",
    "id": "4",
->>>>>>> aee1553d
    "metadata": {},
    "source": [
     "## 1. Web crawler\n",
@@ -974,11 +102,7 @@
   },
   {
    "cell_type": "markdown",
-<<<<<<< HEAD
-   "id": "38",
-=======
    "id": "5",
->>>>>>> aee1553d
    "metadata": {},
    "source": [
     "### Basic Usage"
@@ -987,11 +111,7 @@
   {
    "cell_type": "code",
    "execution_count": null,
-<<<<<<< HEAD
-   "id": "39",
-=======
    "id": "6",
->>>>>>> aee1553d
    "metadata": {},
    "outputs": [],
    "source": [
@@ -1016,11 +136,7 @@
   },
   {
    "cell_type": "markdown",
-<<<<<<< HEAD
-   "id": "40",
-=======
    "id": "8",
->>>>>>> aee1553d
    "metadata": {},
    "source": [
     "### 1.2 Filters and scorers\n",
@@ -1034,11 +150,7 @@
   {
    "cell_type": "code",
    "execution_count": null,
-<<<<<<< HEAD
-   "id": "41",
-=======
    "id": "9",
->>>>>>> aee1553d
    "metadata": {},
    "outputs": [],
    "source": [
@@ -1071,58 +183,13 @@
     "        \"type\": \"URLPatternFilter\",\n",
     "        \"patterns\": [\"*conservation*\", \"*planning*\", \"*building*\"],\n",
     "    },\n",
-<<<<<<< HEAD
-    "]\n",
-    "\n",
-    "# please write the prompt such that there is a curly bracket where the council\n",
-    "# name will be inserted\n",
-    "prompt = \"\"\"\n",
-    "Conservation Areas in {}\n",
-    "\n",
-    "We are committed to preserving the historic and architectural character of our borough\n",
-    "through designated conservation areas. These areas protect buildings, streets, and \n",
-    "landscapes of special significance, ensuring that any changes respect their unique heritage. \n",
-    "If you live or own property in a conservation area, additional planning controls may \n",
-    "apply to alterations, demolitions, and new developments. Our aim is to balance modern \n",
-    "needs with the protection of our historic environment. For more information on conservation \n",
-    "area guidelines, planning applications, and how you can contribute to local heritage preservation, \n",
-    "please visit our planning and conservation pages. You will find maps, appraisal documents and the\n",
-    "list of council conservation areas. \n",
-    "\"\"\"\n",
-    "# Fair warning, this will take multiple hours to run in its entirety.\n",
-    "\n",
-    "test_scraping_dict = await scrape_councils(\n",
-    "    council_names=combined_df.get_column(\"name\"),\n",
-    "    max_depth=max_depth,\n",
-    "    filters=filters,\n",
-    "    cache_enabled=False,\n",
-    "    save_dfs=True,  # Uncomment if you want to save your parsed table. This will overwrite anything in the data_dir, so do change if needed.\n",
-    "    load_dfs=True,  # Uncomment if you want to quickly load previous parses from data_dir. This will lead to no scraping being done.\n",
-    "    data_dir=\"data/testing_csvs/\",  # Uncomment to specify save/load location.\n",
-    ")\n",
-    "\n",
-    "test_output_dict = get_dict_embeddings(\n",
-    "    crawl_dfs=test_scraping_dict,\n",
-    "    prompt=prompt,\n",
-    "    num_results=num_results,\n",
-    "    num_printing_results=num_printing_results,\n",
-    "    chunking=True,\n",
-    "    chunk_size=500,\n",
-    "    chunk_overlap=75,\n",
-    ")"
-=======
     "]"
->>>>>>> aee1553d
-   ]
-  },
-  {
-   "cell_type": "code",
-   "execution_count": null,
-<<<<<<< HEAD
-   "id": "42",
-=======
+   ]
+  },
+  {
+   "cell_type": "code",
+   "execution_count": null,
    "id": "10",
->>>>>>> aee1553d
    "metadata": {},
    "outputs": [],
    "source": [
@@ -1133,11 +200,7 @@
   {
    "cell_type": "code",
    "execution_count": null,
-<<<<<<< HEAD
-   "id": "43",
-=======
    "id": "11",
->>>>>>> aee1553d
    "metadata": {},
    "outputs": [],
    "source": [
@@ -1152,14 +215,8 @@
    ]
   },
   {
-<<<<<<< HEAD
-   "cell_type": "code",
-   "execution_count": null,
-   "id": "44",
-=======
    "cell_type": "markdown",
    "id": "12",
->>>>>>> aee1553d
    "metadata": {},
    "source": [
     "### 1.3 Downloading the test set\n",
@@ -1170,11 +227,7 @@
   {
    "cell_type": "code",
    "execution_count": null,
-<<<<<<< HEAD
-   "id": "45",
-=======
    "id": "13",
->>>>>>> aee1553d
    "metadata": {},
    "outputs": [],
    "source": [
@@ -1220,11 +273,7 @@
   {
    "cell_type": "code",
    "execution_count": null,
-<<<<<<< HEAD
-   "id": "46",
-=======
    "id": "14",
->>>>>>> aee1553d
    "metadata": {},
    "outputs": [],
    "source": [
@@ -1238,11 +287,7 @@
   {
    "cell_type": "code",
    "execution_count": null,
-<<<<<<< HEAD
-   "id": "47",
-=======
    "id": "15",
->>>>>>> aee1553d
    "metadata": {},
    "outputs": [],
    "source": [
@@ -1258,11 +303,7 @@
   {
    "cell_type": "code",
    "execution_count": null,
-<<<<<<< HEAD
-   "id": "48",
-=======
-   "id": "16",
->>>>>>> aee1553d
+   "id": "22",
    "metadata": {},
    "outputs": [],
    "source": [
@@ -1281,14 +322,8 @@
    ]
   },
   {
-<<<<<<< HEAD
-   "cell_type": "code",
-   "execution_count": null,
-   "id": "49",
-=======
-   "cell_type": "markdown",
-   "id": "17",
->>>>>>> aee1553d
+   "cell_type": "markdown",
+   "id": "23",
    "metadata": {},
    "source": [
     "## 2. Embedding search\n",
@@ -1312,11 +347,7 @@
   {
    "cell_type": "code",
    "execution_count": null,
-<<<<<<< HEAD
-   "id": "50",
-=======
-   "id": "18",
->>>>>>> aee1553d
+   "id": "24",
    "metadata": {},
    "outputs": [],
    "source": [
@@ -1338,28 +369,10 @@
   {
    "cell_type": "code",
    "execution_count": null,
-<<<<<<< HEAD
-   "id": "51",
-   "metadata": {},
-   "outputs": [],
-   "source": [
-    "ranking_dict"
-   ]
-  },
-  {
-   "cell_type": "markdown",
-   "id": "52",
-=======
    "id": "19",
->>>>>>> aee1553d
-   "metadata": {},
-   "outputs": [],
-   "source": [
-<<<<<<< HEAD
-    "### Case Studies\n",
-    "\n",
-    "Let's look a little further at the ones that did not work out."
-=======
+   "metadata": {},
+   "outputs": [],
+   "source": [
     "def pretty_print_results(sorted_df, num_results):\n",
     "    \"\"\"\n",
     "    Print top n URLs with their similarity score.\n",
@@ -1370,131 +383,11 @@
     "        url = sorted_df.get_column(\"id\")[i]\n",
     "        score = sorted_df.get_column(\"similarity\")[i]\n",
     "        print(f\"{i+1}. {url.ljust(60)} | Similarity: {score:.4f}\")"
->>>>>>> aee1553d
-   ]
-  },
-  {
-   "cell_type": "code",
-   "execution_count": null,
-<<<<<<< HEAD
-   "id": "53",
-   "metadata": {},
-   "outputs": [],
-   "source": [
-    "filtered_output_dict = {\n",
-    "    url: remove_duplicates(df) for url, df in test_output_dict.items()\n",
-    "}"
-   ]
-  },
-  {
-   "cell_type": "markdown",
-   "id": "54",
-   "metadata": {},
-   "source": [
-    "For North Somerset and Wirral, where the true website achieved rank 2 via similarity, it seems the reason why is that a page that links to it has a more concise description, and that little section becomes a chunk that is used for comparison."
-   ]
-  },
-  {
-   "cell_type": "code",
-   "execution_count": null,
-   "id": "55",
-   "metadata": {},
-   "outputs": [],
-   "source": [
-    "filtered_output_dict[\"https://www.n-somerset.gov.uk\"][\"url\"][0], filtered_output_dict[\n",
-    "    \"https://www.n-somerset.gov.uk\"\n",
-    "][\"url\"][1]"
-   ]
-  },
-  {
-   "cell_type": "code",
-   "execution_count": null,
-   "id": "56",
-   "metadata": {},
-   "outputs": [],
-   "source": [
-    "print(filtered_output_dict[\"https://www.n-somerset.gov.uk\"][\"text\"][0])"
-   ]
-  },
-  {
-   "cell_type": "code",
-   "execution_count": null,
-   "id": "57",
-   "metadata": {},
-   "outputs": [],
-   "source": [
-    "filtered_output_dict[\"https://www.wirral.gov.uk\"][\"url\"][0], filtered_output_dict[\n",
-    "    \"https://www.wirral.gov.uk\"\n",
-    "][\"url\"][2]"
-   ]
-  },
-  {
-   "cell_type": "markdown",
-   "id": "58",
-   "metadata": {},
-   "source": [
-    "Looking at Wirral further, we see that the page that comes at the top - has only one chunk that comes in the top 100 in terms of similarity - the rest of the page has nothing to do with it."
-   ]
-  },
-  {
-   "cell_type": "code",
-   "execution_count": null,
-   "id": "59",
-   "metadata": {},
-   "outputs": [],
-   "source": [
-    "test_output_dict[\"https://www.wirral.gov.uk\"].filter(\n",
-    "    pl.col(\"url\")\n",
-    "    == \"https://www.wirral.gov.uk/planning-and-building/local-plans-and-planning-policy/local-plans/unitary-development-plan#main-content\"\n",
-    ")"
-   ]
-  },
-  {
-   "cell_type": "markdown",
-   "id": "60",
-   "metadata": {},
-   "source": [
-    "Whereas the correct one has multiple:"
-   ]
-  },
-  {
-   "cell_type": "code",
-   "execution_count": null,
-   "id": "61",
-   "metadata": {},
-   "outputs": [],
-   "source": [
-    "test_output_dict[\"https://www.wirral.gov.uk\"].filter(\n",
-    "    pl.col(\"url\")\n",
-    "    == \"https://www.wirral.gov.uk/planning-and-building/built-conservation/conservation-areas\"\n",
-    ")"
-   ]
-  },
-  {
-   "cell_type": "markdown",
-   "id": "62",
-   "metadata": {},
-   "source": [
-    "With Camden, we see that the correct page is not scraped"
-   ]
-  },
-  {
-   "cell_type": "code",
-   "execution_count": null,
-   "id": "63",
-   "metadata": {},
-   "outputs": [],
-   "source": [
-    "correct_page = test_df.filter(pl.col(\"website\") == \"https://www.camden.gov.uk\")[\n",
-    "    \"correct_documentation_url\"\n",
-    "][0]\n",
-    "\n",
-    "print(\n",
-    "    filtered_output_dict[\"https://www.camden.gov.uk\"].filter(\n",
-    "        pl.col(\"url\") == correct_page\n",
-    "    )[\"text\"]\n",
-    ")"
-=======
+   ]
+  },
+  {
+   "cell_type": "code",
+   "execution_count": null,
    "id": "20",
    "metadata": {},
    "outputs": [],
@@ -1502,17 +395,12 @@
     "searcher = SimilaritySearcher(strategy=\"document\")\n",
     "prompt = prompt_template.format(\"Wirral\")\n",
     "res = searcher.search(prompt, scraped_data[\"https://www.wirral.gov.uk\"])"
->>>>>>> aee1553d
-   ]
-  },
-  {
-   "cell_type": "code",
-   "execution_count": null,
-<<<<<<< HEAD
-   "id": "64",
-=======
+   ]
+  },
+  {
+   "cell_type": "code",
+   "execution_count": null,
    "id": "21",
->>>>>>> aee1553d
    "metadata": {},
    "outputs": [],
    "source": [
@@ -1521,11 +409,7 @@
   },
   {
    "cell_type": "markdown",
-<<<<<<< HEAD
-   "id": "65",
-=======
    "id": "22",
->>>>>>> aee1553d
    "metadata": {},
    "source": [
     "## Evaluating Results with Chunking\n",
@@ -1538,11 +422,7 @@
   {
    "cell_type": "code",
    "execution_count": null,
-<<<<<<< HEAD
-   "id": "66",
-=======
    "id": "23",
->>>>>>> aee1553d
    "metadata": {},
    "outputs": [],
    "source": [
@@ -1567,14 +447,9 @@
    ]
   },
   {
-<<<<<<< HEAD
-   "cell_type": "markdown",
-   "id": "67",
-=======
    "cell_type": "code",
    "execution_count": null,
    "id": "24",
->>>>>>> aee1553d
    "metadata": {},
    "outputs": [],
    "source": [
@@ -1592,11 +467,7 @@
   {
    "cell_type": "code",
    "execution_count": null,
-<<<<<<< HEAD
-   "id": "68",
-=======
    "id": "25",
->>>>>>> aee1553d
    "metadata": {},
    "outputs": [],
    "source": [
@@ -1616,14 +487,9 @@
    ]
   },
   {
-<<<<<<< HEAD
-   "cell_type": "markdown",
-   "id": "69",
-=======
    "cell_type": "code",
    "execution_count": null,
    "id": "26",
->>>>>>> aee1553d
    "metadata": {},
    "outputs": [],
    "source": [
@@ -1635,11 +501,7 @@
   {
    "cell_type": "code",
    "execution_count": null,
-<<<<<<< HEAD
-   "id": "70",
-=======
    "id": "27",
->>>>>>> aee1553d
    "metadata": {},
    "outputs": [],
    "source": [
@@ -1648,27 +510,29 @@
    ]
   },
   {
-   "cell_type": "markdown",
-<<<<<<< HEAD
-   "id": "71",
-=======
+   "cell_type": "code",
+   "execution_count": null,
+   "id": "51",
+   "metadata": {},
+   "outputs": [],
+   "source": [
+    "ranking_dict"
+   ]
+  },
+  {
+   "cell_type": "markdown",
    "id": "28",
->>>>>>> aee1553d
    "metadata": {},
    "source": [
     "### Case Studies\n",
     "\n",
-    "Let's look a little further at the ones that did not work out, starting with Camden. We see that the correct page is not scraped"
-   ]
-  },
-  {
-   "cell_type": "code",
-   "execution_count": null,
-<<<<<<< HEAD
-   "id": "72",
-=======
+    "Let's look a little further at the ones that did not work out."
+   ]
+  },
+  {
+   "cell_type": "code",
+   "execution_count": null,
    "id": "29",
->>>>>>> aee1553d
    "metadata": {},
    "outputs": [],
    "source": [
@@ -1684,11 +548,7 @@
   },
   {
    "cell_type": "markdown",
-<<<<<<< HEAD
-   "id": "73",
-=======
    "id": "30",
->>>>>>> aee1553d
    "metadata": {},
    "source": [
     "For Dover, the web scraper simply does not parse the website properly. It only crawls over four pages, the use of ASPX file types is breaking the crawler even though it is ultimately HTML. Crawl4AI only checks the file type not the content when deciding what to filter."
@@ -1697,11 +557,7 @@
   {
    "cell_type": "code",
    "execution_count": null,
-<<<<<<< HEAD
-   "id": "74",
-=======
    "id": "31",
->>>>>>> aee1553d
    "metadata": {},
    "outputs": [],
    "source": [
@@ -1718,11 +574,7 @@
   },
   {
    "cell_type": "markdown",
-<<<<<<< HEAD
-   "id": "75",
-=======
    "id": "32",
->>>>>>> aee1553d
    "metadata": {},
    "source": [
     "This may be down to the .aspx extension used for the website, so the web crawler may not be appropriate in this case."
