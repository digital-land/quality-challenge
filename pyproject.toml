--- conflicted
+++ resolved
@@ -18,17 +18,14 @@
     "sentence-transformers (>=4.0.1,<5.0.0)",
     "seaborn (>=0.13.2,<0.14.0)",
     "pandas (>=2.2.3,<3.0.0)",
-<<<<<<< HEAD
     "deepforest (>=1.5.2,<2.0.0)",
     "matplotlib (>=3.10.1,<4.0.0)",
     "geopandas (>=1.0.1,<2.0.0)",
     "owslib (>=0.33.0,<0.34.0)",
     "geopy (>=2.4.1,<3.0.0)",
-    "python-dotenv (>=1.1.0,<2.0.0)"
-=======
+    "python-dotenv (>=1.1.0,<2.0.0)",
     "langchain (>=0.3.22,<0.4.0)",
     "markitdown[pdf] (>=0.1.1,<0.2.0)"
->>>>>>> 72c25faf
 ]
 
 [tool.poetry]
