[project]
name = "quality-challenge"
version = "0.1.0"
description = "An async web crawler with configurable filtering and scoring"
authors = [
    {name = "Jon Holdship",email = "jon.holdship@faculty.ai"},
    {name = "Simona Lihosithova",email = "simona.lihosithova@faculty.ai"},
        {name = "Oliver Newcombe",email = "oliver.newcombe2@faculty.ai"}

]
license = {text = "MIT"}
readme = "README.md"
requires-python = "~3.11.9"
dependencies = [
    "polars (==1.25.*)",
    "jupyter (>=1.1.1,<2.0.0)",
    "crawl4ai (==0.5.0.post4)",
    "sentence-transformers (>=4.0.1,<5.0.0)",
    "seaborn (>=0.13.2,<0.14.0)",
    "pandas (>=2.2.3,<3.0.0)",
    "langchain (>=0.3.22,<0.4.0)",
<<<<<<< HEAD
    "shapely (>=2.0.7,<3.0.0)",
    "geopandas (>=1.0.1,<2.0.0)",
    "folium (>=0.19.5,<0.20.0)",
    "brdr (>=0.9.0,<0.10.0)",
    "osmnx (>=2.0.2,<3.0.0)",
    "plotly (>=6.0.1,<7.0.0)",
    "osdatahub (>=1.3.0,<2.0.0)",
    "pyproj (>=3.7.1,<4.0.0)",
    "contextily (>=1.6.2,<2.0.0)",
=======
>>>>>>> 72c25faf
    "markitdown[pdf] (>=0.1.1,<0.2.0)"
]

[tool.poetry]
packages = [
{ include = "data_quality_utils", from = "src" }
]

[tool.poetry.group.dev.dependencies]
pytest = "^8.3.5"
pytest-asyncio = "^0.26.0"
<<<<<<< HEAD
black = {extras = ["jupyter"], version = "^25.1.0"}
=======
>>>>>>> 72c25faf
pre-commit = "^4.2.0"
nbqa = "^1.9.1"
isort = "^6.0.1"
flake8 = "^7.2.0"
pyupgrade = "^3.19.1"
black = {extras = ["jupyter"], version = "^25.1.0"}
mypy = "^1.15.0"

[[tool.mypy.overrides]]
module = ["crawl4ai.*", "geopandas.*", "plotly.*", "brdr.*"]
ignore_missing_imports = true

[build-system]
requires = ["poetry-core>=2.0.0,<3.0.0"]
build-backend = "poetry.core.masonry.api"<|MERGE_RESOLUTION|>--- conflicted
+++ resolved
@@ -19,7 +19,6 @@
     "seaborn (>=0.13.2,<0.14.0)",
     "pandas (>=2.2.3,<3.0.0)",
     "langchain (>=0.3.22,<0.4.0)",
-<<<<<<< HEAD
     "shapely (>=2.0.7,<3.0.0)",
     "geopandas (>=1.0.1,<2.0.0)",
     "folium (>=0.19.5,<0.20.0)",
@@ -29,8 +28,6 @@
     "osdatahub (>=1.3.0,<2.0.0)",
     "pyproj (>=3.7.1,<4.0.0)",
     "contextily (>=1.6.2,<2.0.0)",
-=======
->>>>>>> 72c25faf
     "markitdown[pdf] (>=0.1.1,<0.2.0)"
 ]
 
@@ -42,10 +39,6 @@
 [tool.poetry.group.dev.dependencies]
 pytest = "^8.3.5"
 pytest-asyncio = "^0.26.0"
-<<<<<<< HEAD
-black = {extras = ["jupyter"], version = "^25.1.0"}
-=======
->>>>>>> 72c25faf
 pre-commit = "^4.2.0"
 nbqa = "^1.9.1"
 isort = "^6.0.1"
