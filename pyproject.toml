[project]
name = "quality-challenge"
version = "0.1.0"
description = "An async web crawler with configurable filtering and scoring"
authors = [
    {name = "Jon Holdship",email = "jon.holdship@faculty.ai"},
    {name = "Simona Lihosithova",email = "simona.lihosithova@faculty.ai"},
        {name = "Oliver Newcombe",email = "oliver.newcombe2@faculty.ai"}

]
license = {text = "MIT"}
readme = "README.md"
requires-python = "~3.11.9"
dependencies = [
    "polars (==1.25.*)",
    "jupyter (>=1.1.1,<2.0.0)",
    "crawl4ai (==0.5.0.post4)",
    "sentence-transformers (>=4.0.1,<5.0.0)",
    "seaborn (>=0.13.2,<0.14.0)",
    "pandas (>=2.2.3,<3.0.0)",
    "deepforest (>=1.5.2,<2.0.0)",
    "matplotlib (>=3.10.1,<4.0.0)",
    "geopandas (>=1.0.1,<2.0.0)",
    "owslib (>=0.33.0,<0.34.0)",
    "geopy (>=2.4.1,<3.0.0)",
    "python-dotenv (>=1.1.0,<2.0.0)",
    "langchain (>=0.3.22,<0.4.0)",
    "shapely (>=2.0.7,<3.0.0)",
    "geopandas (>=1.0.1,<2.0.0)",
    "folium (>=0.19.5,<0.20.0)",
    "brdr (>=0.9.0,<0.10.0)",
    "osmnx (>=2.0.2,<3.0.0)",
    "plotly (>=6.0.1,<7.0.0)",
    "osdatahub (>=1.3.0,<2.0.0)",
    "pyproj (>=3.7.1,<4.0.0)",
    "contextily (>=1.6.2,<2.0.0)",
    "markitdown[pdf] (>=0.1.1,<0.2.0)",
<<<<<<< HEAD
    "types-shapely (>=2.1.0.20250418,<3.0.0.0)"
=======
    "kagglehub (>=0.3.11,<0.4.0)"
>>>>>>> 6fac9ede
]

[tool.poetry]
packages = [
{ include = "data_quality_utils", from = "src" }
]

[tool.poetry.group.dev.dependencies]
pytest = "^8.3.5"
pytest-asyncio = "^0.26.0"
pre-commit = "^4.2.0"
nbqa = "^1.9.1"
isort = "^6.0.1"
flake8 = "^7.2.0"
pyupgrade = "^3.19.1"
black = {extras = ["jupyter"], version = "^25.1.0"}
mypy = "^1.15.0"

[[tool.mypy.overrides]]
module = ["crawl4ai.*", "geopandas.*", "plotly.*", "brdr.*"]
ignore_missing_imports = true

[build-system]
requires = ["poetry-core>=2.0.0,<3.0.0"]
build-backend = "poetry.core.masonry.api"<|MERGE_RESOLUTION|>--- conflicted
+++ resolved
@@ -35,11 +35,8 @@
     "pyproj (>=3.7.1,<4.0.0)",
     "contextily (>=1.6.2,<2.0.0)",
     "markitdown[pdf] (>=0.1.1,<0.2.0)",
-<<<<<<< HEAD
     "types-shapely (>=2.1.0.20250418,<3.0.0.0)"
-=======
     "kagglehub (>=0.3.11,<0.4.0)"
->>>>>>> 6fac9ede
 ]
 
 [tool.poetry]
